--- conflicted
+++ resolved
@@ -27,14 +27,9 @@
     return param_interfaces
 
 
-<<<<<<< HEAD
-def histogram_corner(d, param_values, param_interfaces=None, param_label=None, f=None, vmax=1000., **kwargs):
-    """Produce a "corner plot" where all the parameter combinations
-=======
-def histogram_corner(d, param_values, param_interfaces=None, param_label=None, f=None, vmax=1000., percent=False, n_total=None):
+def histogram_corner(d, param_values, param_interfaces=None, param_label=None, f=None, vmax=1000., percent=False, n_total=None, **kwargs):
     """
     Produce a "corner plot" where all the parameter combinations
->>>>>>> 41d8cc47
     are shown as 2D histograms.
 
     Parameters
@@ -87,9 +82,6 @@
             # plot the histograms
 
             H = np.histogram2d(x, y, bins=[param_interfaces[x_name], param_interfaces[y_name]])
-<<<<<<< HEAD
-            m = ax.imshow(H[0].T, vmin=0, vmax=vmax, origin='lower', **kwargs)
-=======
             counts = H[0].T
 
             if percent:
@@ -104,8 +96,7 @@
 
                 counts *= 100 / n_total * n_bins
 
-            m = ax.imshow(counts, vmin=0, vmax=vmax, origin='lower')
->>>>>>> 41d8cc47
+            m = ax.imshow(counts, vmin=0, vmax=vmax, origin='lower', **kwargs)
 
             # SET X-LABELS
 
